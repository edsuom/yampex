#!/usr/bin/env python
# -*- coding: utf-8 -*-
#
# yampex:
# Yet Another Matplotlib Extension
#
# Copyright (C) 2017-2018 by Edwin A. Suominen,
# http://edsuom.com/yampex
#
# See edsuom.com for API documentation as well as information about
# Ed's background and other projects, software and otherwise.
# 
# Licensed under the Apache License, Version 2.0 (the "License");
# you may not use this file except in compliance with the
# License. You may obtain a copy of the License at
# 
#   http://www.apache.org/licenses/LICENSE-2.0
# 
# Unless required by applicable law or agreed to in writing,
# software distributed under the License is distributed on an "AS
# IS" BASIS, WITHOUT WARRANTIES OR CONDITIONS OF ANY KIND, either
# express or implied. See the License for the specific language
# governing permissions and limitations under the License.

"""
Do everything with a Plotter in context.
"""

import weakref
from copy import deepcopy
import importlib

import screeninfo

import numpy as np

from yampex.annotate import Annotator, TextBoxMaker
from yampex.subplot import Subplotter
from yampex.scaling import Scaler
from yampex.util import sub


class PlotterHolder(object):
    def __init__(self):
        self.pDict = weakref.WeakValueDictionary()

    def add(self, obj):
        ID = id(obj)
        self.pDict[ID] = obj
        return ID

    def remove(self, ID):
        if ID in self.pDict:
            del self.pDict[ID]

    def removeAll(self):
        self.pDict.clear()
            
    def doForAll(self, methodName, *args, **kw):
        """
        Returns C{True} if there was at least one object that successfully
        performed I{methodName}.
        """
        OK = False
        for ID in self.pDict.keys():
            if ID in self.pDict:
                OK = True
                try:
                    getattr(self.pDict[ID], methodName)(*args, **kw)
                except: OK = False
        return OK


class OptsBase(object):
    """
    I am an abstract base class with the option setting methods of the
    L{Plotter}.
    """
    def set(self, name, value):
        """
        Before this subplot is drawn, do a C{set_name=value} command to the
        axes. You can call this method as many times as you like with
        a different attribute I{name} and I{value}.

        Use this method in place of calling the Plotter instance with
        keywords. Now, such keywords are sent directly to the
        underlying Matplotlib plotting call.
        """
        self.opts['settings'][name] = value

    def add_plotKeyword(self, name, value):
        """
        Add a keyword to the underlying Matplotlib plotting call.
        """
        self.opts['plotKeywords'][name] = value

    def clear_plotKeywords(self):
        """
        Clears all keywords for this subplot.
        """
        self.opts['plotKeywords'].clear()
        
    def set_loglog(self, yes=True):
        """
        Makes both axes logarithmic, unless called with C{False}.
        """
        self.opts['loglog'] = yes

    def set_semilogx(self, yes=True):
        """
        Makes x-axis logarithmic, unless called with C{False}.
        """
        self.opts['semilogx'] = yes

    def set_semilogy(self, yes=True):
        """
        Makes y-axis logarithmic, unless called with C{False}.
        """
        self.opts['semilogy'] = yes
        
    def set_bar(self, yes=True):
        """
        Specifies a bar plot, unless called with C{False}.
        """
        self.opts['bar'] = yes

    def set_stem(self, yes=True):
        """
        Specifies a stem plot, unless called with C{False}.
        """
        self.opts['stem'] = yes

    def set_step(self, yes=True):
        """
        Specifies a step plot, unless called with C{False}.
        """
        self.opts['step'] = yes
        
    def set_error(self, yes=True):
        """
        Specifies an error bar plot, unless called with C{False}.

        B{TODO:} Not yet supported.
        """
        self.opts['error'] = yes
        
    def set_useLabels(self, yes=True):
        """
        Has annotation labels point to each plot line instead of a legend,
        with text taken from the legend list. Call with C{False} to
        revert to default legend-box behavior.
        """
        self.opts['useLabels'] = yes

    def set_grid(self, yes=True):
        """
        Adds a grid, unless called with C{False}.
        """
        self.opts['grid'] = yes

    def set_timex(self, yes=True):
        """
        Uses intelligent time scaling for the x-axis, unless called with
        C{False}.
        """
        self.opts['timex'] = yes
        if not self._isSubplot:
            self._universal_xlabel = True

    def set_firstVectorTop(self):
        """
        Has the first dependent vector (the second argument to the
        L{Plotter} object call) determine the top (maximum) of the
        displayed plot boundary.
        """
        self.opts['firstVectorTop'] = True
        
    def set_bump(self, yes=True):
        """
        If you don't manually set a yscale with a call to L{set_yscale},
        you can call this method to bump the common y-axis upper limit
        to 120% of what Matplotlib decides. Call with C{False} to
        disable the bump.
        """
        self.opts['bump'] = yes

    def set_zeroBottom(self, yes=True):
        """
        Sets the bottom (minimum) of the Y-axis range to zero, unless
        called with C{False}. This is useful for plotting values that
        are never negative and where zero is a meaningful absolute
        minimum.
        """
        self.opts['zeroBottom'] = yes

    def set_zeroLine(self, y=0):
        """
        Adds a horizontal line at the specified I{y} value (default is
        y=0) if the Y-axis range includes that value. If y is C{None}
        or C{False}, clears any previously set line.
        """
        self.opts['zeroLine'] = y
        
    def add_marker(self, x, size=None):
        """
        Appends the supplied marker style character to the list of markers
        being used. The first and possibly only marker in the list
        applies to the first vector plotted within a given subplot. If
        there is an additional vector being plotted within a given
        subplot (three or more arguments supplied when calling the
        L{Plotter} object, and more than one marker has been added to
        the list, then the second marker in the list is used for that
        second vector plot line. Otherwise, the first (only) marker in
        the list is used for the second plot line as well.

        You can specify a I{size} for the marker as well.
        """
        self.opts['markers'].append((x, size))

    def add_line(self, x=None, width=None):
        """
        Appends the supplied line style character to the list of line
        styles being used. The first and possibly only line style in
        the list applies to the first vector plotted within a given
        subplot. If there is an additional vector being plotted within
        a given subplot (three or more arguments supplied when calling
        the L{Plotter} object, and more than one line style has been
        added to the list, then the second line style in the list is
        used for that second vector plot line. Otherwise, the first
        (only) line style in the list is used for the second plot line
        as well.

        You can specify a I{width} for the line as well.
        
        If no line style character or C{None} is supplied, clears the
        list of line styles.
        """
        if x is None:
            self.opts['linestyles'] = []
            return
        self.opts['linestyles'].append((x, width))
    
    def set_yscale(self, x=True):
        """
        Rescales the plotted height of all vectors after the first
        dependent one to be plotted, relative to that first dependent
        one, by setting a y scale for it. The result is two different
        twinned x-axes (one for the first dependent vector and one for
        everybody else) and a different y-axis label on the right.

        Use a scale > 1 if the second (and later) vectors are bigger
        than the first and you want to expand the right-hand scale.

        Use a scale < 1 if the second (and later) vectors are smaller
        than the first and you the right-hand scale to be shrunk.

        Use C{True} for the argument to have the scaling done
        automatically. (This is the default.)
        """
        self.opts['yscale'] = x

    def _axisOpt(self, optName, axisName, value=None):
        axisName = axisName.lower()
        if axisName not in "xy":
            raise ValueError(sub("Invalid axisName '{}'", axisName))
        if value is None:
            return self.opts[optName].setdefault(axisName, {})
        self.opts[optName][axisName] = value
        
    def set_axisExact(self, axisName, yes=True):
        """
        Forces the limits of the named axis ("x" or "y") to exactly the
        data range, unless called with C{False}.
        """
        self._axisOpt('axisExact', axisName, yes)
        
    def set_tickSpacing(self, axisName, major, minor=None):
        """
        Sets the major tick spacing for I{axisName} ("x" or "y"), and
        minor tick spacing as well. For each setting, an C{int} will
        set a maximum number of tick intervals, and a C{float} will
        set a spacing between intervals.

        You can set I{minor} C{True} to have minor ticks set
        automatically, or C{False} to have them turned off. (Major
        ticks are set automatically by default, and cannot be turned
        off.)
        """
        ticks = self._axisOpt('ticks', axisName)
        ticks['major'] = major
        if minor is not None:
            ticks['minor'] = minor

    def set_minorTicks(self, axisName, yes=True):
        """
        """
        self._axisOpt('ticks', axisName)['minor'] = yes
        
    def set_axvline(self, k):
        """
        Adds a vertical dashed line at the data point with integer index
        I{k}. To set it to an x value, use a float.
        """
        self.opts['axvlines'].append(k)
        
    def set_xlabel(self, x):
        """
        Sets the x-axis label. (Ignored if time-x mode has been activated
        with a call to L{set_timex}.)

        If called out of context, on the Plotter instance, this
        x-label is used for all subplots and only appears in the last
        (bottom) subplot of each column of subplots.
        """
        self.opts['xlabel'] = x
        if not self._isSubplot:
            self._universal_xlabel = True

    def set_ylabel(self, x):
        """
        Sets the y-axis label.
        """
        self.opts['ylabel'] = x

    def add_legend(self, proto, *args):
        """
        Adds the supplied format-substituted text to the list of legend
        entries. You may include a text I{proto}type with
        format-substitution I{args}, or just supply the final text
        string with no further arguments.
        """
        text = sub(proto, *args)
        self.opts['legend'].append(text)

    def clear_legend(self):
        """
        Clears the list of legend entries.
        """
        self.opts['legend'] = []

    def set_legend(self, *args, **kw):
        """
        Sets the list of legend entries. Supply a list of legend entries,
        either as a single argument or with one entry per argument.

        You can set the I{fontsize} keyword to the desired fontsize of
        the legend. The default is 'small'.
        """
        if len(args) == 1 and hasattr(args[0], '__iter__'):
            args = args[0]
        self.opts['legend'] = list(args)
        if 'fontsize' in kw:
            self.opts['fontsizes']['legend'] = kw['fontsize']
    
    def add_annotation(self, k, proto, *args, **kw):
        """
        Adds the text supplied after index I{k} at an annotation of the
        plotted vector. If there is more than one vector being plotted
        within the same subplot, you can have the annotation refer to
        a vector other than the first one by setting the keyword
        I{kVector} to its non-zero index.

        The annotation points to the point at index I{k} of the
        plotted vector, unless I{k} is a float. In that case, it
        points to the point where the vector is closest to that float
        value.
        
        You may include a text prototype with format-substitution args
        following it, or just supply the final text string with no
        further arguments.

        You can set the annotation to the first y-axis value that
        crosses a float value of I{k} by setting I{y} C{True}.
        """
        kVector = None
        if args:
            if "{" not in proto:
                # Called with kVector as a third argument, per API of
                # commit 15c49b and earlier
                text = proto
                kVector = args[0]
            else: text = sub(proto, *args)
        else:  text = proto
        if kVector is None:
            kVector = kw.get('kVector', 0)
        y = kw.get('y', False)
        self.opts['annotations'].append((k, text, kVector, y))

    def clear_annotations(self):
        """
        Clears the list of annotations.
        """
        self.opts['annotations'] = []

    def add_textBox(self, quadrant, proto, *args):
        """
        """
        text = sub(proto, *args)
        prevText = self.opts['textBoxes'].get(quadrant, None)
        if prevText:
            text = prevText + "\n" + text
        self.opts['textBoxes'][quadrant] = text
        
    def clear_textBoxes(self):
        """
        Clears the dict of text boxes.
        """
        self.opts['textBoxes'].clear()
        
    def set_title(self, proto, *args):
        """
        Sets a title for all subplots (if called out of context) or for
        just the present subplot (if called in context). You may
        include a text I{proto}type with format-substitution I{args},
        or just supply the final text string with no further
        arguments.
        """
        text = sub(proto, *args)
        if self._isSubplot:
            self.opts['title'] = text
        else: self._figTitle = text

    def set_fontsize(self, name, fontsize):
        """
        Sets the I{fontsize} of the specified artist I{name}. Recognized
        names are 'legend' and 'annotations'.
        """
        self.opts['fontsizes'][name] = fontsize


class SpecialAx(object):
    """
    I pretend to be a C{matplotlib.Axes} object except that I
    intercept plotting calls and rescale the independent vector first.
    """
    _plotterNames = {
        'plot', 'loglog',
        'semilogx', 'semilogy', 'scatter', 'step', 'bar', 'stem'}
    
    def __init__(self, ax, opts, V):
        self.ax = ax
        self.opts = opts
        self.V = V

    def __getattr__(self, name):
        def wrapper(*args, **kw):
            args = list(args)
            if self.V is not None:
                for k, arg in enumerate(args[:2]):
                    if isinstance(arg, str) and arg in self.V:
                        args[k] = self.V[arg]
            if xscale:
                args[0] = args[0] * xscale
            return x(*args, **kw)

        x = getattr(self.ax, name)
        if name not in self._plotterNames:
            return x
        xscale = self.opts.get('xscale', None)
        if xscale or self.V is not None:
            return wrapper
        return x

    
class Plotter(OptsBase):
    """
    I provide a Figure with one or more time-vector and XY subplots of
    Numpy vectors using Matplotlib.

    Construct an instance of me with the total number of subplots (to
    be intelligently apportioned into one or more rows and columns)
    or, with two constructor arguments, the number of columns followed
    by the number of rows.

    With the I{filePath} keyword, you can specify the file path of a
    PNG file for me to create or overwrite with each call to L{show}.
    
    You can set the I{width} and I{height} of the Figure in inches
    (100 DPI) with constructor keywords, and (read-only) access them
    via my properties of the same names. Or set my I{figSize}
    attribute to a 2-sequence with figure width and height in
    inches. The default width and height is just shy of the entire
    monitor size.

    Use the "Agg" backend by supplying the keyword I{useAgg} or
    calling the L{useAgg} class method. This works better for plotting
    to an image file, and is selected automatically if you supply a
    I{filePath} to the constructor. Be aware that, once selected, that
    backend will be used for all instances of me. If you're using the
    "Agg" backend, you should specify it the first time an instance is
    constructed, or beforehand with the L{useAgg} class method.
    
    Any other keywords you supply to the constructor are supplied to
    the underlying Matplotlib plotting call for all
    subplots. (B{NOTE:} This is a change from previous versions of
    Yampex where constructor keywords were used to C{set_X} the axes,
    e.g., C{ylabel="foo"} results in a C{set_ylabel("foo")} command to
    the C{axes} object, for all subplots. Use the new L{OptsBase.set}
    command instead, before the context call.)
    """
    ph = PlotterHolder()
    
    fc = None
    DPI = 100 # Don't change this, for reference only
    figSize = None
    colors = ['b', 'g', 'r', '#40C0C0', '#C0C040', '#C040C0', '#8080FF']
    timeScales = [
        (1E-9,          "Nanoseconds"),
        (1E-6,          "Microseconds"),
        (1E-3,          "Milliseconds"),
        (1.0,           "Seconds"),
        (60.0,          "Minutes"),
        (3600.0,        "Hours"),
    ]

    _opts = {
        'settings':             {},
        'plotKeywords':         {},
        'marker':               ('', None),
        'markers':              [],
        'linestyles':           [],
        'grid':                 False,
        'firstVectorTop':       False,
        'loglog':               False,
        'semilogx':             False,
        'semilogy':             False,
        'bar':                  False,
        'stem':                 False,
        'step':                 False,
        'error':                False,
        'legend':               [],
        'annotations':          [],
        'textBoxes':            {},
        'xscale':               None,
        'yscale':               None,
        'axisExact':            {},
        'ticks':                {},
        'useLabels':            False,
        'axvlines':             [],
        'bump':                 False,
        'timex':                False,
        'xlabel':               "",
        'ylabel':               "",
        'title':                "",
        'zeroBottom':           False,
        'zeroLine':             False,
        'fontsizes':            {},
    }
    _settings = {'title', 'xlabel', 'ylabel'}
    # Show warnings?
    verbose = False

    @classmethod
    def setup(cls, useAgg=False):
        if useAgg and not getattr(cls, '_usingAgg', False):
            mpl = importlib.import_module("matplotlib")
            mpl.use('Agg')
            cls._usingAgg = True
        if not getattr(cls, 'plt', None):
            cls.plt = importlib.import_module("matplotlib.pyplot")
    
    def __init__(self, N, *args, **kw):
        args = list(args)
        if args:
            Nx = N
            Ny = args.pop(0)
        else:
            Nx = self.N_cols(N)
            Ny = int(np.ceil(float(N)/Nx))
        self.V = args[0] if args else None
        self.opts = deepcopy(self._opts)
        self.filePath = kw.pop('filePath', None)
        if 'verbose' in kw: self.verbose = kw.pop('verbose')
        useAgg = bool(self.filePath) or kw.pop('useAgg', False)
        self.setup(useAgg=useAgg)
        figSize = self.figSize
        if figSize is None:
            if useAgg:
                figSize = [10.0, 7.0]
            else:
                si = screeninfo.screeninfo.get_monitors()[0]
                figSize = [float(x)/self.DPI for x in (si.width-72, si.height-120)]
        if 'width' in kw:
            figSize[0] = kw.pop('width')
        if 'height' in kw:
            figSize[1] = kw.pop('height')
        self.fig = self.plt.figure(figsize=figSize)
        self.sp = Subplotter(self, Nx, Ny)
        self.annotators = {}
        self.kw = kw
        self._figTitle = None
        self._isSubplot = False
        self._xlabels = {}
        self._universal_xlabel = False
        if self.verbose:
            Annotator.setVerbose(True)
        # This is an integer, not a reference to anything
        self.ID = self.ph.add(self)

    def __del__(self):
        """
        Safely ensures that I am removed from the class-wide I{ph}
        instance of L{PlotterHolder}.
        """
        # Only an integer is passed to the call
        self.ph.remove(self.ID)
        # No new references were created, nothing retained
        
    @property
    def width(self):
        return self.fig.get_figwidth()
    @property
    def height(self):
        return self.fig.get_figheight()
        
    def __nonzero__(self):
        return bool(len(self.sp))
        
    def __getattr__(self, name):
        return self.opts[name]
        
    def __enter__(self):
        """
        Upon context entry, sets up the next (first) subplot with cleared
        axes, preserves a copy of my global (all subplots) options,
        and returns a reference to myself.
        """
        self.sp.setup()
        self._isSubplot = True
        self.global_opts = self.opts
        self.opts = deepcopy(self.global_opts)            
        return self

    def __exit__(self, exc_type, exc_val, exc_tb):
        """
        Upon completion of context, turns minor ticks and grid on if
        enabled for this subplot's axis, and restores global (all
        subplots) options.
        """
        self._isSubplot = False
        self.opts = self.global_opts
        del self.global_opts

    def N_cols(self, N):
        if N > 6:
            return 3
        if N > 3:
            return 2
        return 1

    def post_op(self):
        """
        Call this once after each subplot: Adds minor ticks and a grid,
        depending on the subplot-specific options. Then sets my
        I{opts} dict to a copy of the global (all subplots) options.
        """
        ax = self.sp.ax
        if ax is None: return
        self.sp.setTicks(self.ticks)
        if self.grid:
            ax.grid(True, which='major')
        self.opts = deepcopy(self.global_opts)            

    @classmethod
    def showAll(cls):
        OK = cls.ph.doForAll('show', noShow=True)
        if OK: cls.plt.show()
        cls.ph.doForAll('clear')
        # They should all have removed themselves now, but what the
        # heck, clear it anyways
        cls.ph.removeAll()
        
    def show(self, windowTitle=None, fh=None, filePath=None, noShow=False):
        """
        Call this to show the figure with suplots after the last call to
        my instance.
        
        If I have a non-C{None} I{fc} attribute (which must reference
        an instance of Qt's C{FigureCanvas}, then the FigureCanvas is
        drawn instead of PyPlot doing a window show.

        You can supply an open file-like object for PNG data to be
        written to (instead of a Matplotlib Figure being displayed)
        with the I{fh} keyword. (It's up to you to close the file
        object.)

        Or, with the I{filePath} keyword, you can specify the file
        path of a PNG file for me to create or overwrite. (That
        overrides any I{filePath} you set in the constructor.)
        """
        try:
            self.fig.tight_layout()
        except ValueError as e:
            if self.verbose:
                proto = "WARNING: ValueError '{}' doing tight_layout "+\
                        "on {:.5g} x {:.5g} figure"
                print(sub(proto, e.message, self.width, self.height))
        kw = {}
        if self._figTitle:
            kw['top'] = 0.94
            self.fig.suptitle(self._figTitle)
        universal_xlabel = self._universal_xlabel
        if universal_xlabel:
            # Thanks to kennytm,
            # https://stackoverflow.com/questions/3844801/
            #  check-if-all-elements-in-a-list-are-identical
            if len(set(self._xlabels.values())) > 1:
                universal_xlabel = False
<<<<<<< HEAD
        betweenSmaller = True
        bottomBigger = False
        for k in self._xlabels:
            if (k+1) % self.sp.Ny:
                # Not a bottom subplot
                if universal_xlabel:
                    continue
                betweenSmaller = False
            else:
                # Bottom subplot
                bottomBigger = True
=======
        if universal_xlabel:
            kw['hspace'] = 0.15
        for k in self._xlabels:
            if universal_xlabel and not self.sp.atBottom(k):
                continue
>>>>>>> e1240c73
            ax = self.sp.axes[k]
            ax.set_xlabel(self._xlabels[k])
        if betweenSmaller: kw['hspace'] = 0.16
        if bottomBigger: kw['bottom'] = 0.07
        # TODO: Adjust these portions based on font and image size.
        try:
            self.fig.subplots_adjust(**kw)
        except ValueError as e:
            if self.verbose:
                print(sub(
                    "WARNING: ValueError '{}' doing subplots_adjust({})",
                    e.message,
                    ", ".join([sub("{}={}", x, kw[x]) for x in kw])))
        # Calling plt.draw massively slows things down when generating
        # plot images on Rpi. And without it, the (un-annotated) plot
        # still updates!
        if self.annotators:
            self.plt.draw()
            for annotator in self.annotators.values():
                annotator.update()
        if fh is None:
            if filePath is None: filePath = self.filePath
            if filePath:
                fh = open(filePath, 'wb+')
        if fh is None:
            self.plt.draw()
            if windowTitle:
                self.fig.canvas.set_window_title(windowTitle)
            if self.fc is not None:
                self.fc.draw()
            elif not noShow:
                self.plt.show()
        else:
            self.fig.savefig(fh, format='png')
            self.plt.close()
            if filePath is not None:
                # Only close a file handle I opened myself
                fh.close()
        if not noShow:
            self.clear()

    def clear(self):
        self.fig.clear()
        self.annotators.clear()
        self.ph.remove(self.ID)
            
    def getColor(self, k):
        return self.colors[k % len(self.colors)]
        
    def xBounds(self, *args, **kw):
        self.sp.xBounds(*args, **kw)
    
    def yBounds(self, *args, **kw):
        self.sp.yBounds(*args, **kw)

    def scaleTime(self, vectors):
        V0 = vectors[0]
        if not self.timex:
            return V0
        T_max = vectors[0].max()
        for mult, name in self.timeScales:
            if mult < 1:
                if T_max < 1000*mult:
                    break
            elif T_max < 150*mult:
                break
        self.opts['xlabel'] = name
        self.opts['xscale'] = 1.0 / mult
        return V0 / mult 

    def pickPlotter(self, ax, plotter, kw):
        bogusMap = {
            'bar': ('marker', 'linestyle', 'scaley'),
            'step': ('marker', 'linestyle', 'scaley'),
        }
        for name in (
                'loglog', 'semilogx', 'semilogy',
                'bar', 'step', 'stem', 'error'):
            if plotter == name or getattr(self, name, False):
                for bogus in bogusMap.get(name, []):
                    kw.pop(bogus, None)
                return getattr(ax, name)
        return ax.plot 
    
    def parseArgs(self, args):
        def arrayify(x):
            if isinstance(x, np.ndarray):
                return x
            return np.array(x)
        
        vectors = []
        if not isinstance(args[0], (list, tuple, np.ndarray)):
            V = args[0]
            names = args[1:]
            for name in names:
                vectors.append(arrayify(V[name]))
            return vectors, names, V
        if self.V is not None:
            names = []
            for arg in args:
                if isinstance(arg, str) and arg in self.V:
                    names.append(arg)
                    vectors.append(arrayify(self.V[arg]))
                else:
                    names.append(None)
                    vectors.append(arrayify(arg))
            if None in names:
                names = None
            return vectors, names, self.V
        return [arrayify(x) for x in args], None, None

    def addLegend(self, thisVector, thisLegend):
        # Put an annotation at the right-most point where the
        # value is at least 99.9% of the vector maximum
        if max(thisVector) > 0:
            m999 = np.greater(thisVector, 0.999*max(thisVector))
        else:
            m999 = np.less(thisVector, 0.999*min(thisVector))
        k = max(np.nonzero(m999)[0])
        self.annotations.append((kVector, k, thisLegend, False))

    def __call__(self, *args, **kw):
        """
        Plots the second supplied vector (and any further ones) versus the
        first in the next subplot. If you supply an object that houses
        vectors and provides access to them as items, e.g.,
        C{analysis.sim.Vectors} of the I{pingspice} package, as the
        first argument, you can supply vector names instead of the
        vectors themselves.
        
        Options are set via the methods in L{OptsBase}, including a
        I{title}, a list of plot I{markers} and I{linestyles}, and a
        list of I{legend} entries for the plots with those
        keywords. I{legend} can also be set C{True} to use the default
        Matplotlib legend.

        Set I{useLabels} to C{True} to have annotation labels pointing
        to each plot line instead of a legend, with text taken from
        the legend list. (Works best in interactive apps.)

        Rescale all vectors after the first dependent one, relative to
        that first dependent one, by setting a y scale with a call to
        L{OptsBase.set_yscale} before making this plotting call. That
        will result in two different twinned x-axes (one for the first
        dependent vector and one for everybody else) and a different
        y-axis label on the right. Use a scale < 1 if the second (and
        later) vectors are bigger than the first and you want them to
        look smaller.

        If you don't provide any such yScale, you can set I{bump} to
        C{True} to bump the common y-axis upper limit to 120% of what
        Matplotlib decides.

        If your x-axis is for time with units in seconds, you can set
        I{timex} to C{True} and the x values will be in set to the
        most sensible units, e.g., nanoseconds for values < 1E-6. Any
        'xlabel' keyword is disregarded in such case because the x
        label is set automatically.

        You can override my default plotter by specifying the name of
        another one with the I{plotter} keyword, e.g.,
        C{plotter="step"}.
        
        Any other keywords you supply to this call are supplied to the
        underlying Matplotlib plotting call. (B{NOTE:} This is a
        change from previous versions of Yampex where keywords to this
        method were used to C{set_X} the axes, e.g., C{ylabel="foo"}
        results in a C{set_ylabel("foo")} command to the C{axes}
        object, for this subplot only. Use the new L{OptsBase.set}
        command instead.)

        Returns a list of the axes created for the plot, or an C{Axes}
        object if just one was created.
        
        If you want to do everything with the next subplot on your own
        and only want a reference to its C{Axes} object, just call
        this with no args. In this case, however, you will need to
        call L{post_op} yourself after you're done doing what this
        call would ordinarily do.
        """
        def getLast(obj, k):
            return obj[k] if k < len(obj) else obj[-1]

        def plotVector(k, vector, ax, kw_orig):
            kw = {}
            kw['scaley'] = not self.firstVectorTop
            kw['marker'], size = getLast(self.markers, k) \
                if self.markers else self.marker
            if size is not None:
                kw['markersize'] = size
            width = 2
            if self.linestyles:
                kw['linestyle'], width = getLast(self.linestyles, k)
            elif kw['marker'] in (',', '.'):
                kw['linestyle'] = ''
            else: kw['linestyle'] = '-'
            kw['linewidth'] = width
            color = self.getColor(k)
            kw['color'] = color
            # Original keywords override any already set
            kw.update(kw_orig)
            # Here is where the plotting actually happens
            plotter = self.pickPlotter(ax, kw_plotter, kw)
            lineInfo[0].extend(plotter(firstVector, vector, **kw))
            if yscale:
                ax.tick_params('y', colors=color)
                if k == 0:
                    ax.set_ylim(bottom=0)
                else: ax.set_ylim(0, axFirst.get_ylim()[1]*yscale)
            if isinstance(self.legend, bool):
                if self.legend and names:
                    legend = names[k+1]
                else: return
            elif k < len(self.legend):
                legend = self.legend[k]
            else: return
            lineInfo[1].append(legend)
            if yscale: ax.set_ylabel(legend, color=color)
            if self.useLabels: self.addLegend(vector, legend)
        
        def adjustPlots(yscale, axvlines):
            if self.axisExact.get('x', False):
                ax.set_xlim(firstVector.min(), firstVector.max())
            if self.axisExact.get('y', False):
                V = np.array(vectors[1:])
                ax.set_ylim(V.min(), V.max())
            elif self.bump and yscale is None:
                self.yBounds(ax, bump=True, zeroBottom=self.zeroBottom)
            elif self.firstVectorTop and yMax is not None:
                self.yBounds(ax, Ymax=yMax, zeroBottom=self.zeroBottom)
            for axvline in axvlines:
                x = None
                if isinstance(axvline, int):
                    if abs(axvline) < len(firstVector):
                        x = firstVector[axvline]
                else: x = axvline
                if x is None: continue
                axFirst.axvline(x=x, linestyle='--', color="#404040")
            # Zero line (which may be non-zero)
            yz = self.zeroLine
            if yz is True: yz = 0
            if yz is not None and yz is not False:
                y0, y1 = axFirst.get_ylim()
                if y0 < yz and y1 > yz:
                    axFirst.axhline(
                        y=yz, linestyle='--',
                        linewidth=1, color="black", zorder=10)
            if self.legend and (not self.annotations or not self.useLabels):
                axFirst.legend(*lineInfo, **{
                    'loc': "best",
                    'fontsize': self.fontsizes.get('legend', "small")})

        def doSettings():
            for name in self._settings:
                value = self.opts[name]
                if not value: continue
                if name == 'xlabel':
                    self._xlabels[self.sp.kLast] = value
                    continue
                self.sp.set_(name, value)
            for name in self.settings:
                self.sp.set_(name, self.settings[name])

        def doAnnotations(yscale):
            self.plt.draw()
            annotator = self.annotators[axFirst] = Annotator(
                axList, [firstVector]+list(vectors[1:]),
                fontsize=self.fontsizes.get('annotations', 'small'))
            for k, text, kVector, is_yValue in self.annotations:
                Y = vectors[kVector+1]
                if not isinstance(k, int):
                    if is_yValue:
                        k = np.argmin(np.abs(Y-k))
                    else: k = np.searchsorted(firstVector, k)
                x = firstVector[k]
                y = Y[k]
                kAxis = 0 if yscale is None or kVector == 0 else 1
                if isinstance(text, int):
                    text = sub("{:d}", text)
                elif isinstance(text, float):
                    text = sub("{:.2f}", text)
                annotator(kAxis, x, y, text)
                annotator.update()
                
        ax = axFirst = self.sp[kw.pop('k', None)]
        # Apply plot keywords set via the set_plotKeyword call and
        # then, with higher priority, those set via the constructor,
        # if they don't conflict with explicitly set keywords to this
        # call which takes highest priority
        for thisDict in (self.kw, self.plotKeywords):
            for name in thisDict:
                if name not in kw:
                    kw[name] = thisDict[name]
        # The 'plotter' keyword is reserved for Yampex, unrecognized
        # by Matplotlib
        kw_plotter = kw.pop('plotter', None)
        if not args:
            axList = [ax]
            doSettings()
        else:
            lineInfo = [[], []]
            yscale = self.yscale
            vectors, names, V = self.parseArgs(args)
            firstVector = self.scaleTime(vectors)
            doSettings()
            if yscale is True:
                if len(vectors) > 2:
                    scaler = Scaler(vectors[1])
                    yscales = [scaler(x) for x in vectors[2:]]
                    yscale = 1 if 1 in yscales else min(yscales)
                else: yscale = 1
            N = len(firstVector)
            yMax = None
            for kVector, thisVector in enumerate(vectors[1:]):
                if len(thisVector):
                    thisMax = thisVector.max()
                    if yMax is None or thisMax > yMax:
                        yMax = thisMax
                if yscale and kVector == 1:
                    ax = self.sp.twinx()
                plotVector(kVector, thisVector, ax, kw)
            adjustPlots(yscale, self.axvlines)
            axList = self.sp.getTwins()
            if self.annotations:
                doAnnotations(yscale)
            if self.textBoxes:
                tbm = TextBoxMaker(axFirst, self.sp.Nx, self.sp.Ny)
                for quadrant in self.textBoxes:
                    tbm(quadrant, self.textBoxes[quadrant])
            axList = [SpecialAx(ax, self.opts, V) for ax in axList]
            self.post_op()
        if len(axList) == 1:
            return axList[0]
        return axList

    def get_annotators(self, ax=None):
        """
        Returns the annotator for the supplied axes object, or a list of
        all annotators if no axes object is supplied.
        """
        if ax is None:
            return self.annotators.values()
        if ax not in self.annotators:
            axax = getattr(ax, 'ax', None)
            if axax and axax in self.annotators:
                ax = axax
            else:
                print(sub("No annotator for axes object '{}'", repr(ax)))
                import pdb; pdb.set_trace()
        return self.annotators[ax]
        <|MERGE_RESOLUTION|>--- conflicted
+++ resolved
@@ -706,7 +706,6 @@
             #  check-if-all-elements-in-a-list-are-identical
             if len(set(self._xlabels.values())) > 1:
                 universal_xlabel = False
-<<<<<<< HEAD
         betweenSmaller = True
         bottomBigger = False
         for k in self._xlabels:
@@ -718,13 +717,6 @@
             else:
                 # Bottom subplot
                 bottomBigger = True
-=======
-        if universal_xlabel:
-            kw['hspace'] = 0.15
-        for k in self._xlabels:
-            if universal_xlabel and not self.sp.atBottom(k):
-                continue
->>>>>>> e1240c73
             ax = self.sp.axes[k]
             ax.set_xlabel(self._xlabels[k])
         if betweenSmaller: kw['hspace'] = 0.16
